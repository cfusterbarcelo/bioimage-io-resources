format_version: 0.2.2
type: collection
name: Ilastik Collection
tags: [ilastik, bioimage.io]
description: "Resources for BioImgage.IO curated by the ilastik team."

authors:
  - name: "Fynn Beuttenmueller"
    github_user: fynnbe
    affiliation: "EMBL Heidelberg"
    orcid: "0000-0002-8567-6389"
  - name: "Constantin Pape"
    github_user: constantinpape
    affiliation: "EMBL Heidelberg"
    orcid: "0000-0001-6562-7187"

maintainers:
  - name: "Fynn Beuttenmüller"
    github_user: fynnbe
    affiliation: "EMBL Heidelberg"
    orcid: "0000-0002-8567-6389"
  - name: "Constantin Pape"
    github_user: constantinpape
    affiliation: "EMBL Heidelberg"
    orcid: "0000-0001-6562-7187"

config:  # todo: clean up config (which of these fields are still used?)
  id: ilastik
  name: ilastik
  tags:
    - ilastik
  logo: https://raw.githubusercontent.com/ilastik/bioimage-io-resources/main/image/ilastik-fist-icon.png
  icon: https://raw.githubusercontent.com/ilastik/bioimage-io-resources/main/image/ilastik-fist-icon.png
  splash_title: ilastik
  splash_subtitle: "the interactive learning and segmentation toolkit"
  splash_feature_list:
  explore_button_text: "Start Exploring"
  background_image: "static/img/zoo-background.svg"
  resource_types:
    - application
  default_type: model
<<<<<<< HEAD
  url_root: https://raw.githubusercontent.com/ilastik/bioimage-io-models/main
  docs: https://www.ilastik.org/documentation/index.html
  contact:
    - name: Anna Kreshuk
      email: anna.kreshuk@embl.de
      github: akreshuk
      affiliation:
        - name: EMBL
	  url: https://www.embl.org
=======
  url_root: https://raw.githubusercontent.com/ilastik/bioimage-io-resources/main
>>>>>>> 4e9a55ba

collection:
  - id: ilastik
    name: ilastik
    description: "the interactive learning and segmentation toolkit"
    format_version: 0.2.2
    source: https://raw.githubusercontent.com/ilastik/bioimage-io-resources/main/src/ilastik-app.imjoy.html
    type: application
    authors:
      - name: ilastik Team
    maintainers:
      - name: ilastik Team
        github_user: ilastik
    cite:
      - text: "Berg, S., Kutra, D., Kroeger, T. et al. ilastik: interactive machine learning for (bio)image analysis. Nat Methods 16, 1226-1232 (2019)."
        doi: 10.1038/s41592-019-0582-9
    documentation: https://raw.githubusercontent.com/ilastik/ilastik/main/Readme.md
    license: GPL-2.0-or-later
  - id: mws-segmentation
    name: Mutex Watershed Plugin
    description: "Segmentation plugin for models that predict pixel affinities"
    format_version: 0.2.2
    source: https://raw.githubusercontent.com/ilastik/bioimage-io-resources/main/src/mws-segmentation.imjoy.html
    type: application
    authors:
      - name: Constantin Pape
    maintainers:
      - name: Constantin Pape
        github_user: constantinpape
    cite:
      - text: "Wolf, Pape et al. The Mutex Watershed: Efficient, Parameter-Free Image Partitioning"
        doi: 10.1007/978-3-030-01225-0_34
    documentation: https://raw.githubusercontent.com/ilastik/bioimage-io-resources/main/src/mws-segmentation.md
  - id: covid_if_training_data
    authors:
    - {name: Constantin Pape}
    cite:
    - {doi: 'https://doi.org/10.1002/bies.202000257', text: 'Pape, Remme et al.'}
    covers: ['https://raw.githubusercontent.com/ilastik/bioimage-io-resources/main/dataset_src/covid-if-cover0.jpg',
      'https://raw.githubusercontent.com/ilastik/bioimage-io-resources/main/dataset_src/covid-if-cover1.jpg',
      'https://raw.githubusercontent.com/ilastik/bioimage-io-resources/main/dataset_src/covid-if-cover2.jpg']
    description: Training data for cell and nucleus segmentation as well as infection classification in IF data of Covid-19 infected cells.
    documentation: https://raw.githubusercontent.com/ilastik/bioimage-io-resources/main/dataset_src/covid-if.md
    format_version: 0.2.1
    license: CC-BY-4.0
    name: Covid-IF Training Data
    source: https://zenodo.org/record/5092850
    tags: [high-content-imaging, fluorescence-light-microscopy, 2D, cells, nuclei, covid19, semantic-segmentation, instance-segmentation]
    type: dataset
  - id: cremi_training_data
    authors:
    - {name: Constantin Pape}
    cite:
    - {text: 'Jan Funke, Stephan Saalfeld, Davi Bock, Srini Turaga, Eric Perlman', url: 'https://cremi.org/'}
    covers: ['https://raw.githubusercontent.com/ilastik/bioimage-io-resources/main/dataset_src/cremi-cover0.png',
      'https://raw.githubusercontent.com/ilastik/bioimage-io-resources/main/dataset_src/cremi-cover1.png',
      'https://raw.githubusercontent.com/ilastik/bioimage-io-resources/main/dataset_src/cremi-cover2.png']
    description: Training data from the challenge on 3d EM segmentation on neuronal processes.
    documentation: https://raw.githubusercontent.com/ilastik/bioimage-io-resources/main/dataset_src/cremi.md
    format_version: 0.2.1
    name: 'CREMI: MICCAI Challenge on Circuit Reconstruction from Electron Microscopy Images'
    source: https://cremi.org/
    tags: [electron-microscopy, brain, neurons, instance-segmentation, cremi-challenge, 3D]
    type: dataset
  - id: stardist_dsb_training_data
    authors:
    - {name: Constantin Pape}
    cite:
    - {doi: 'https://doi.org/10.1038/s41592-019-0612-7', text: 'Caicedo et al.'}
    covers: ['https://raw.githubusercontent.com/ilastik/bioimage-io-resources/main/dataset_src/dsb-cover0.jpg']
    description: Subset of the nucleus segmentation training data from the 2018 Kaggle Data Science Bowl.
    documentation: https://raw.githubusercontent.com/ilastik/bioimage-io-resources/main/dataset_src/dsb.md
    format_version: 0.2.1
    license: CC0-1.0
    name: DSB Nucleus Segmentation Training Data
    source: https://github.com/stardist/stardist/releases/download/0.1.0/dsb2018.zip
    tags: [nuclei, instance-segmentation, fluorescence-light-microscopy, dsb-challenge, 2D]
    type: dataset
  - id: isbi2012_neuron_segmentation_challenge
    authors:
    - {name: Constantin Pape}
    cite:
    - {doi: 'https://doi.org/10.3389/fnana.2015.00142', text: Arganda-Carreras et al.}
    covers: ['https://raw.githubusercontent.com/ilastik/bioimage-io-resources/main/dataset_src/isbi2012-cover0.jpg',
      'https://raw.githubusercontent.com/ilastik/bioimage-io-resources/main/dataset_src/isbi2012-cover1.png']
    description: Training data from challenge on 2d EM segmentation of neuronal processes.
    documentation: https://raw.githubusercontent.com/ilastik/bioimage-io-resources/main/dataset_src/isbi2012.md
    format_version: 0.2.1
    name: 'ISBI Challenge: Segmentation of neuronal structures in EM stacks'
    source: https://oc.embl.de/index.php/s/sXJzYVK0xEgowOz/download
    tags: [electron-microscopy, brain, neurons, instance-segmentation, 2D, isbi2012-challenge]
    type: dataset
  - id: livecell_dataset
    authors:
    - {name: Constantin Pape}
    cite:
    - {doi: 'https://doi.org/10.1038/s41592-021-01249-6', text: Edlund et al.}
    covers: ['https://raw.githubusercontent.com/ilastik/bioimage-io-resources/main/dataset_src/livecell-cover0.jpg']
    description: LIVECell—A large-scale dataset for label-free live cell segmentation
    documentation: https://raw.githubusercontent.com/ilastik/bioimage-io-resources/main/dataset_src/livecell.md
    format_version: 0.2.1
    license: CC-BY-NC-4.0
    name: LIVECell
    source: https://sartorius-research.github.io/LIVECell/
    tags: [2D, transmission-light-microscopy, label-free, cells, instance-segmentation]
    type: dataset
  - id: mitoem_segmentation_challenge
    authors:
    - {name: Constantin Pape}
    cite:
    - {doi: 'https://doi.org/10.1007/978-3-030-59722-1_7', text: Donglai Wei et al.}
    covers: ['https://raw.githubusercontent.com/ilastik/bioimage-io-resources/main/dataset_src/mitoem-cover0.jpg',
      'https://raw.githubusercontent.com/ilastik/bioimage-io-resources/main/dataset_src/mitoem-cover1.png']
    description: Training data for mitochondria segmentation in 3d EM.
    documentation: https://raw.githubusercontent.com/ilastik/bioimage-io-resources/main/dataset_src/mitoem.md
    format_version: 0.2.1
    name: 'MitoEM Challenge: Large-scale 3D Mitochondria Instance Segmentation'
    source: https://mitoem.grand-challenge.org/
    tags: [mitochondria, electron-microscopy, 3D, mito-em-challenge, instance-segmentation]
    type: dataset
  - id: platynereis_em_training_data
    authors:
    - {name: Constantin Pape}
    cite:
    - {doi: 'https://doi.org/10.1016/j.cell.2021.07.017', text: 'Vergara, Pape, Meechan et al.'}
    covers: ['https://raw.githubusercontent.com/ilastik/bioimage-io-resources/main/dataset_src/platy-cover0.png']
    description: Training data for EM segmentation of cellular membranes, nuclei, cuticle
      and cilia in Platynereis.
    documentation: https://raw.githubusercontent.com/ilastik/bioimage-io-resources/main/dataset_src/platy.md
    format_version: 0.2.1
    license: CC-BY-4.0
    name: Platynereis EM Traning Data
    source: https://doi.org/10.5281/zenodo.3675220
    tags: [electron-microscopy, platynereis, cells, cilia, nuclei, instance-segmentation, 3D]
    type: dataset
  - id: plantseg_ovules
    authors:
    - {name: Constantin Pape}
    cite:
    - {doi: 'https://doi.org/10.7554/eLife.57613', text: 'Wolny et al.'}
    covers: ['https://raw.githubusercontent.com/ilastik/bioimage-io-resources/main/dataset_src/plantseg_cover.jpg']
    description: Training data for cell segmentation in Arabidopsis ovules.
    documentation: https://raw.githubusercontent.com/ilastik/bioimage-io-resources/main/dataset_src/plantseg_ovules.md
    format_version: 0.2.1
    license: CC-BY-4.0
    name: Arabidopsis Ovules Traning Data
    source: https://osf.io/w38uf/
    tags: [light-microscopy, arabidopsis, cells, instance-segmentation, 3D]
    type: dataset
  - id: plantseg_root
    authors:
    - {name: Constantin Pape}
    cite:
    - {doi: 'https://doi.org/10.7554/eLife.57613', text: 'Wolny et al.'}
    covers: ['https://raw.githubusercontent.com/ilastik/bioimage-io-resources/main/dataset_src/plantseg_cover.jpg']
    description: Training data for cell segmentation in Arabidopsis lateral root.
    documentation: https://raw.githubusercontent.com/ilastik/bioimage-io-resources/main/dataset_src/plantseg_root.md
    format_version: 0.2.1
    license: CC-BY-4.0
    name: Arabidopsis Lateral Root Traning Data
    source: https://osf.io/2rszy/
    tags: [light-microscopy, arabidopsis, cells, instance-segmentation, 3D]
    type: dataset
  - id: arabidopsis_tissue_atlas
    authors:
    - {name: Constantin Pape}
    covers: ['https://raw.githubusercontent.com/ilastik/bioimage-io-resources/main/dataset_src/arabidopsis_atlas.jpg']
    description: 3D digital tissue atlas of Arabidopsis thaliana, containing image data and cell segmentations.
    documentation: https://raw.githubusercontent.com/ilastik/bioimage-io-resources/main/dataset_src/arabidopsis_tissue_atlas.md
    format_version: 0.2.1
    name: Arabidopsis 3D Digital Tissue Atlas
    source: https://osf.io/fzr56/
    tags: [light-microscopy, arabidopsis, cells, instance-segmentation, 3D]
    type: dataset
  - id: vnc
    authors:
    - {name: Constantin Pape}
    cite:
    - {doi: 'http://dx.doi.org/10.6084/m9.figshare.856713', text: 'Gerhard et al.'}
    covers: ['https://s3-eu-west-1.amazonaws.com/pfigshare-u-previews/1288336/preview.jpg']
    description: Training data for cell segmentation in Arabidopsis lateral root.
    documentation: https://raw.githubusercontent.com/ilastik/bioimage-io-resources/main/dataset_src/vnc.md
    format_version: 0.2.1
    license: CC-BY-4.0
    name: Segmented anisotropic ssTEM dataset of neural tissue
    source: https://github.com/unidesigner/groundtruth-drosophila-vnc
    tags: [electron-microscopy, drosophila, neurons, instance-segmentation]
    type: dataset
  - id: torch-em-2d-unet-notebook
    authors:
    - {name: Constantin Pape}
    cite:
    - {doi: '10.5281/zenodo.5108853', text: 'Pape et al.'}
    covers: ['https://raw.githubusercontent.com/constantinpape/torch-em/main/experiments/misc/targets.png']
    description: Train a 2d UNet for semgentation tasks
    documentation: https://raw.githubusercontent.com/ilastik/bioimage-io-resources/main/notebook_src/torch-em-2d-unet-notebook.md
    format_version: 0.2.1
    license: CC-BY-4.0
    name: 2D UNet Training
    source: https://raw.githubusercontent.com/constantinpape/torch-em/main/experiments/2D-UNet-Training.ipynb
    tags: [instance-segmentation, semantic-segmentation, u-net, 2d]
    type: notebook
  - id: torch-em-3d-unet-notebook
    authors:
    - {name: Constantin Pape}
    cite:
    - {doi: '10.5281/zenodo.5108853', text: 'Pape et al.'}
    covers: ['https://raw.githubusercontent.com/constantinpape/torch-em/main/experiments/misc/targets.png']
    description: Train a 2d UNet for semgentation tasks
    documentation: https://raw.githubusercontent.com/ilastik/bioimage-io-resources/main/notebook_src/torch-em-3d-unet-notebook.md
    format_version: 0.2.1
    license: CC-BY-4.0
    name: 3D UNet Training
    source: https://raw.githubusercontent.com/constantinpape/torch-em/main/experiments/3D-UNet-Training.ipynb
    tags: [instance-segmentation, semantic-segmentation, u-net, 3d]
    type: notebook
  - id: tnbc
    authors:
    - {name: Constantin Pape}
    cite:
    - {doi: 'https://doi.org/10.1109/TMI.2018.2865709', text: 'Nayolor et al.'}
    covers: ['https://raw.githubusercontent.com/ilastik/bioimage-io-resources/main/dataset_src/tnbc_cover.jpg']
    description: Dataset of H&E Brightfield images with nucleus instance annotations. Contains 50 annotated images, divided into 11 patients.
    documentation: https://raw.githubusercontent.com/ilastik/bioimage-io-resources/main/dataset_src/tnbc.md
    format_version: 0.2.1
    license: CC-BY-4.0
    name: Segmentation of Nuclei in Histopathology Images
    source: https://zenodo.org/record/1175282#.Ynpj81xBwUG
    tags: [nuclei, instance-segmentation, brightfield-microscopy, 2D]
    type: dataset<|MERGE_RESOLUTION|>--- conflicted
+++ resolved
@@ -39,8 +39,7 @@
   resource_types:
     - application
   default_type: model
-<<<<<<< HEAD
-  url_root: https://raw.githubusercontent.com/ilastik/bioimage-io-models/main
+  url_root: https://raw.githubusercontent.com/ilastik/bioimage-io-resources/main
   docs: https://www.ilastik.org/documentation/index.html
   contact:
     - name: Anna Kreshuk
@@ -49,9 +48,6 @@
       affiliation:
         - name: EMBL
 	  url: https://www.embl.org
-=======
-  url_root: https://raw.githubusercontent.com/ilastik/bioimage-io-resources/main
->>>>>>> 4e9a55ba
 
 collection:
   - id: ilastik
